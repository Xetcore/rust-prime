--- conflicted
+++ resolved
@@ -16,12 +16,10 @@
 sysinfo = "0.29.0" # Added for system monitoring
 log = "0.4"
 libm = "0.2.8" # For math functions like tanhf in GELU
-<<<<<<< HEAD
 uuid = { version = "1.7.0", features = ["v4"] }
 actix-web = "4"
 actix-files = "0.6"
-=======
->>>>>>> b03880c1
+
 
 [features]
 default = []
