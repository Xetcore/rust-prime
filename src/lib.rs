--- conflicted
+++ resolved
@@ -14,13 +14,4 @@
 pub mod mlp;
 pub mod model;
 pub mod tokenizer; // This will now load src/tokenizer.rs
-
-<<<<<<< HEAD
-pub mod tokenizer; // This will now load src/tokenizer.rs
-pub mod ui;
-=======
-// Remove the gpt2_tokenizer_tests module from here, as tests should be in their respective files.
-// The tests for TokenizerWrapper are in src/tokenizer.rs.
-// The tests I previously added for a GPT2Tokenizer in *this* file (lib.rs) were misplaced
-// if the intention was to test TokenizerWrapper from src/tokenizer.rs.
->>>>>>> b03880c1
+pub mod ui;